# 📄 Enhanced Document Q&A System v1.0

A **production-ready, advanced document question-answering system** featuring superior answer quality, robust document processing, and comprehensive evaluation tools.

<<<<<<< HEAD
## 📁 Project Structure

\`\`\`
qa-system/
├── app/ # Main application package 
│ ├── init.py # Package initialization
│ ├── main.py # FastAPI backend
│ ├── config.py # Configuration settings
│ ├── document_processor.py # Document processing logic
│ ├── rag_system.py # RAG pipeline with memory + retrieval
│ ├── evaluation_system.py # SQUAD evaluation system
│ └── streamlit_app.py # Streamlit frontend interface
├── scripts/ # Evaluation and utility scripts
├── start.py # Startup script
├── requirements.txt # Python dependencies
├── .env.example # Environment variables template
└── README.md # This file
\`\`\`
=======
---
>>>>>>> 5fa23509

## 🚀 Quick Start

1. **Clone and Install Dependencies**
    ```bash
    git clone https://github.com/Sripad1003/SmartDoc_QA.git
    cd qa-system
    pip install -r requirements.txt
    ```

2. **Configure Environment**
    ```bash
    cp .env.example .env
    # Edit .env to add your Gemini API key and adjust settings as needed
    ```

3. **Run the System**
    ```bash
    python start.py
    ```

4. **Access the Interfaces**
    - **Frontend (Streamlit):** [http://127.0.0.1:8501](http://127.0.0.1:8501)
    - **API (FastAPI):** [http://127.0.0.1:8000](http://127.0.0.1:8000)

---

## 🗂️ Project Structure

```
qa-system/
├── app/
│   ├── __init__.py
│   ├── main.py              # FastAPI backend
│   ├── config.py            # Configuration settings
│   ├── document_processor.py# Document processing logic
│   ├── rag_system.py        # RAG pipeline (memory + retrieval)
│   ├── evaluation_system.py # SQUAD evaluation
│   └── streamlit_app.py     # Streamlit frontend
├── scripts/                 # Utility & evaluation scripts
├── start.py                 # Startup script
├── requirements.txt         # Dependencies
├── .env.example             # Environment variables template
└── README.md                # This file
```

---

## ✨ Features Overview

### 🔍 Enhanced Document Processing
- **Multi-format support:** PDF, DOCX, TXT, HTML, Markdown
- **Intelligent chunking:** Structure-aware segmentation for better context
- **Robust validation:** Extraction quality, method comparison, and fallback logic
- **Error detection:** Scanned images, encoding issues, empty content, and more

### 🤖 Advanced Q&A System
- **Comprehensive answers:** Up to 2000 characters, well-cited & detailed
- **Deep context retrieval:** Fetches 8 most relevant chunks for high-quality answers
- **Source attribution:** Citations with similarity scores
- **Conversation memory:** Maintains chat context for follow-ups

### 🧪 Document Testing & Analysis
- **Pre-upload quality analysis:** Test before processing
- **Library comparison:** See which extraction method performs best
- **Quality metrics:** Word count, chunk distribution, embedding checks
- **Actionable recommendations:** Specific tips to improve document processing

### 📊 SQUAD Evaluation System
- **Automated SQUAD 2.0 evaluation:** F1 & Exact Match scoring
- **Performance benchmarking:** Reports on speed, accuracy, and readiness
- **Comprehensive reporting:** Detailed evaluation summaries

---

## 🏗️ System Architecture

```
flowchart LR
    A[Frontend (Streamlit)] <--> B[Backend (FastAPI)]
    B --> C[Google Gemini API]
    B --> D[Document Processor]
    D --> E[RAG System (Enhanced)]
    E --> F[Evaluation System (SQUAD)]
```

---

## ⚙️ Configuration

### Required Environment Variables (`.env`)
```
GEMINI_API_KEY=your-api-key-here
```

### Optional Enhanced Defaults
```
MAX_CHUNK_SIZE=1500          # Larger context per chunk
MAX_RETRIEVAL_CHUNKS=8       # Fetch more sources for answers
MAX_ANSWER_LENGTH=2000       # Longer, in-depth responses
```

- **Model:** Uses Gemini-1.5-Flash for fast, high-quality answers

---

## 🧪 Document Testing: How It Works

**Quality Indicators:**
- 🟢 **Excellent** (>500 words): Ideal for Q&A
- 🟡 **Good** (100-500 words): Sufficient for basic use
- 🔴 **Poor** (<100 words): Needs improvement

**Common Issues Detected:**
- Scanned PDFs needing OCR
- Complex layouts (tables/columns)
- Encoding or special character problems
- Empty or corrupted files

**Testing Steps:**
1. **Text Extraction:** Measures readable content
2. **Method Comparison:** Chooses best extraction library
3. **Chunk Analysis:** Segments and evaluates structure
4. **Embedding Check:** Ensures searchability

---

## 📈 Performance Highlights (v2.0)

- **3× longer answers** for comprehensive details
- **60% more context** retrieved for better accuracy
- **50% more robust document processing** via multi-method extraction
- **Advanced testing tools** for document analysis
- **SQUAD benchmark system** for answer quality

---

## 📊 SQUAD Evaluation

**Metrics:**
| Metric         | Target (Production) |
| -------------- |:------------------:|
| F1 Score       | > 0.75             |
| Exact Match    | > 0.65             |
| Response Time  | < 5s per query     |
| Error Rate     | < 1%               |

---

## 🛠️ Troubleshooting

| Issue                | Solutions                                           |
|----------------------|----------------------------------------------------|
| Poor answer quality  | Use document test, check extraction quality        |
| Processing fails     | Try different file formats, check file integrity   |
| Slow responses       | First-time processing generates embeddings         |
| Short answers        | Add more relevant documents, rephrase questions    |

- **Check logs:** Backend for errors, browser console for frontend issues

---

## 🤝 Contributing

1. **Fork & branch**: Fork the repo and create a feature branch
2. **Develop & test**: Implement and test your changes
3. **Pull request**: Submit your PR for review

---<|MERGE_RESOLUTION|>--- conflicted
+++ resolved
@@ -1,13 +1,12 @@
 # 📄 Enhanced Document Q&A System v1.0
 
-A **production-ready, advanced document question-answering system** featuring superior answer quality, robust document processing, and comprehensive evaluation tools.
+A production-ready document question-answering system with improved answer quality and comprehensive document processing.
 
-<<<<<<< HEAD
 ## 📁 Project Structure
 
 \`\`\`
 qa-system/
-├── app/ # Main application package 
+├── app/ # Main application package
 │ ├── init.py # Package initialization
 │ ├── main.py # FastAPI backend
 │ ├── config.py # Configuration settings
@@ -21,9 +20,6 @@
 ├── .env.example # Environment variables template
 └── README.md # This file
 \`\`\`
-=======
----
->>>>>>> 5fa23509
 
 ## 🚀 Quick Start
 
